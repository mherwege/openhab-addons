/**
 * openHAB, the open Home Automation Bus.
 * Copyright (C) 2010-2012, openHAB.org <admin@openhab.org>
 *
 * See the contributors.txt file in the distribution for a
 * full listing of individual contributors.
 *
 * This program is free software; you can redistribute it and/or modify
 * it under the terms of the GNU General Public License as
 * published by the Free Software Foundation; either version 3 of the
 * License, or (at your option) any later version.
 *
 * This program is distributed in the hope that it will be useful,
 * but WITHOUT ANY WARRANTY; without even the implied warranty of
 * MERCHANTABILITY or FITNESS FOR A PARTICULAR PURPOSE. See the
 * GNU General Public License for more details.
 *
 * You should have received a copy of the GNU General Public License
 * along with this program; if not, see <http://www.gnu.org/licenses>.
 *
 * Additional permission under GNU GPL version 3 section 7
 *
 * If you modify this Program, or any covered work, by linking or
 * combining it with Eclipse (or a modified version of that library),
 * containing parts covered by the terms of the Eclipse Public License
 * (EPL), the licensors of this Program grant you additional permission
 * to convey the resulting work.
 */
package org.openhab.io.dropbox;

import org.openhab.core.service.ActiveServiceStatusProvider;
import org.openhab.io.dropbox.internal.DropboxSyncMode;


/**
<<<<<<< HEAD
 * 
 * 
=======
>>>>>>> e964024f
 * @author Thomas.Eichstaedt-Engelen
 * @since 1.0.0
 */
public interface DropboxSynchronizer extends ActiveServiceStatusProvider {
	
	/**
	 * Activates the Dropbox Synchronizer.
	 */
	void activate();
	
	/**
	 * <p>Deactivates the Dropbox Synchronizer.</p>
	 * 
	 * <b>Note:</b>This method does only change the state of the underlying
	 * refresh thread to <code>interrupted</code>. The thread itself is 
	 * interrupted after the next refresh pause which could take a
	 * while.
	 */
	void deactivate();

	/**
	 * Changes the synchronization mode to <code>syncMode</code>.
	 * 
	 * @param syncMode the new DropboxSyncMode to set
	 */
	void changeSyncMode(DropboxSyncMode syncMode);
	
}<|MERGE_RESOLUTION|>--- conflicted
+++ resolved
@@ -33,11 +33,9 @@
 
 
 /**
-<<<<<<< HEAD
+ * This Interface is implemented by the DropboxSynchronizerImpl to be exported
+ * as OSGi-Service. Is not intended to be implemented by other classes.
  * 
- * 
-=======
->>>>>>> e964024f
  * @author Thomas.Eichstaedt-Engelen
  * @since 1.0.0
  */
