<?xml version="1.0" encoding="UTF-8"?>
<project xmlns="http://maven.apache.org/POM/4.0.0"
         xmlns:xsi="http://www.w3.org/2001/XMLSchema-instance"
         xsi:schemaLocation="http://maven.apache.org/POM/4.0.0 http://maven.apache.org/xsd/maven-4.0.0.xsd">
  <modelVersion>4.0.0</modelVersion>
  
  <parent>
    <groupId>org.openhab</groupId>
    <artifactId>openhab</artifactId>
    <version>1.1.0-SNAPSHOT</version>
  </parent>
  
  <artifactId>distribution</artifactId>

  <packaging>pom</packaging>

  <name>openHAB Distribution</name>
  
  <build>
  	<plugins>
	    <plugin>
	      <artifactId>maven-assembly-plugin</artifactId>
	      <version>2.2</version>
	      <executions>
	        <execution>
	          <id>distro-assembly</id>
	          <phase>package</phase>
	          <goals>
	            <goal>single</goal>
	          </goals>
	          <configuration>
	            <descriptors>
 	              <descriptor>src/assemble/runtime.xml</descriptor>
	              <descriptor>src/assemble/designer-win.xml</descriptor>
	              <descriptor>src/assemble/designer-macosx64.xml</descriptor>
	              <descriptor>src/assemble/designer-linux.xml</descriptor>
	              <descriptor>src/assemble/designer-linux64.xml</descriptor>
	              <descriptor>src/assemble/addons.xml</descriptor>	              
	              <descriptor>src/assemble/drools.xml</descriptor>	              
	              <descriptor>src/assemble/greent.xml</descriptor>	              
	              <descriptor>src/assemble/demo.xml</descriptor>	              
	            </descriptors>
	          </configuration>
	        </execution>
	      </executions>
	    </plugin>
	  </plugins>
  </build>
  
  <dependencies>
    <dependency>
		  <groupId>org.openhab.products</groupId>
		  <artifactId>org.openhab.runtime.product</artifactId>
      <version>${project.version}</version>
			<type>zip</type>
      <classifier>win32.win32.x86</classifier>
    </dependency>
    <dependency>
		  <groupId>org.openhab.products</groupId>
		  <artifactId>org.openhab.designer.product</artifactId>
      <version>${project.version}</version>
			<type>zip</type>
      <classifier>win32.win32.x86</classifier>
    </dependency>
    <dependency>
		  <groupId>org.openhab.products</groupId>
		  <artifactId>org.openhab.designer.product</artifactId>
      <version>${project.version}</version>
			<type>zip</type>
      <classifier>macosx.cocoa.x86_64</classifier>
    </dependency>
    <dependency>
		  <groupId>org.openhab.products</groupId>
		  <artifactId>org.openhab.designer.product</artifactId>
      <version>${project.version}</version>
			<type>zip</type>
      <classifier>linux.gtk.x86</classifier>
    </dependency>
    <dependency>
		  <groupId>org.openhab.products</groupId>
		  <artifactId>org.openhab.designer.product</artifactId>
      <version>${project.version}</version>
			<type>zip</type>
      <classifier>linux.gtk.x86_64</classifier>
    </dependency>
    <dependency>
		  <groupId>org.openhab.binding</groupId>
		  <artifactId>org.openhab.binding.bluetooth</artifactId>
	      <version>${project.version}</version>
	      <type>jar</type>
    </dependency>
    <dependency>
		  <groupId>org.openhab.binding</groupId>
		  <artifactId>org.openhab.binding.exec</artifactId>
	      <version>${project.version}</version>
	      <type>jar</type>
    </dependency>
    <dependency>
		  <groupId>org.openhab.binding</groupId>
		  <artifactId>org.openhab.binding.fritzbox</artifactId>
	      <version>${project.version}</version>
	      <type>jar</type>
    </dependency>
    <dependency>
		  <groupId>org.openhab.binding</groupId>
		  <artifactId>org.openhab.binding.http</artifactId>
	      <version>${project.version}</version>
	      <type>jar</type>
    </dependency>
    <dependency>
		  <groupId>org.openhab.binding</groupId>
		  <artifactId>org.openhab.binding.knx</artifactId>
	      <version>${project.version}</version>
	      <type>jar</type>
    </dependency>
    <dependency>
		  <groupId>org.openhab.binding</groupId>
		  <artifactId>org.openhab.binding.networkhealth</artifactId>
	      <version>${project.version}</version>
	      <type>jar</type>
    </dependency>
    <dependency>
		  <groupId>org.openhab.binding</groupId>
		  <artifactId>org.openhab.binding.ntp</artifactId>
	      <version>${project.version}</version>
	      <type>jar</type>
    </dependency>
    <dependency>
		  <groupId>org.openhab.binding</groupId>
		  <artifactId>org.openhab.binding.onewire</artifactId>
	      <version>${project.version}</version>
	      <type>jar</type>
    </dependency>
    <dependency>
		  <groupId>org.openhab.binding</groupId>
		  <artifactId>org.openhab.binding.serial</artifactId>
	      <version>${project.version}</version>
	      <type>jar</type>
    </dependency>
    <dependency>
		  <groupId>org.openhab.binding</groupId>
		  <artifactId>org.openhab.binding.wol</artifactId>
	      <version>${project.version}</version>
	      <type>jar</type>
    </dependency>
    <dependency>
		  <groupId>org.openhab.binding</groupId>
		  <artifactId>org.openhab.binding.mpd</artifactId>
	      <version>${project.version}</version>
	      <type>jar</type>
    </dependency>
    <dependency>
		  <groupId>org.openhab.binding</groupId>
		  <artifactId>org.openhab.binding.vdr</artifactId>
	      <version>${project.version}</version>
	      <type>jar</type>
    </dependency>
    <dependency>
		  <groupId>org.openhab.core</groupId>
		  <artifactId>org.openhab.core.drools</artifactId>
	      <version>${project.version}</version>
	      <type>jar</type>
    </dependency>
    <dependency>
		  <groupId>org.openhab.binding</groupId>
		  <artifactId>org.openhab.binding.asterisk</artifactId>
	      <version>${project.version}</version>
	      <type>jar</type>
    </dependency>
    <dependency>
		  <groupId>org.openhab.binding</groupId>
		  <artifactId>org.openhab.binding.snmp</artifactId>
	      <version>${project.version}</version>
	      <type>jar</type>
    </dependency>
    <dependency>
		  <groupId>org.openhab.binding</groupId>
		  <artifactId>org.openhab.binding.configadmin</artifactId>
	      <version>${project.version}</version>
	      <type>jar</type>
    </dependency>
    <dependency>
		  <groupId>org.openhab.binding</groupId>
		  <artifactId>org.openhab.binding.novelanheatpump</artifactId>
	      <version>${project.version}</version>
	      <type>jar</type>
    </dependency>
    <dependency>
		  <groupId>org.openhab.binding</groupId>
<<<<<<< HEAD
		  <artifactId>org.openhab.binding.cups</artifactId>
	      <version>${project.version}</version>
	      <type>jar</type>
    </dependency>
    <dependency>
		  <groupId>org.openhab.binding</groupId>
		  <artifactId>org.openhab.binding.ihc</artifactId>
	      <version>${project.version}</version>
	      <type>jar</type>
    </dependency>    

=======
		  <artifactId>org.openhab.binding.tcp</artifactId>
	      <version>${project.version}</version>
	      <type>jar</type>
    </dependency>
    
>>>>>>> 1e01c606
    <dependency>
		  <groupId>org.openhab.io</groupId>
		  <artifactId>org.openhab.io.multimedia.tts.freetts</artifactId>
	      <version>${project.version}</version>
	      <type>jar</type>
    </dependency>
    <dependency>
		  <groupId>org.openhab.io</groupId>
		  <artifactId>org.openhab.io.dropbox</artifactId>
	      <version>${project.version}</version>
	      <type>jar</type>
    </dependency>
    
    <dependency>
		  <groupId>org.openhab.persistence</groupId>
		  <artifactId>org.openhab.persistence.sense</artifactId>
	      <version>${project.version}</version>
	      <type>jar</type>
    </dependency>
    <dependency>
		  <groupId>org.openhab.persistence</groupId>
		  <artifactId>org.openhab.persistence.rrd4j</artifactId>
	      <version>${project.version}</version>
	      <type>jar</type>
    </dependency>
    <dependency>
		  <groupId>org.openhab.persistence</groupId>
		  <artifactId>org.openhab.persistence.logging</artifactId>
	      <version>${project.version}</version>
	      <type>jar</type>
    </dependency>
    <dependency>
		  <groupId>org.openhab.persistence</groupId>
		  <artifactId>org.openhab.persistence.db4o</artifactId>
	      <version>${project.version}</version>
	      <type>jar</type>
    </dependency>
  </dependencies>
</project>
<|MERGE_RESOLUTION|>--- conflicted
+++ resolved
@@ -1,247 +1,245 @@
-<?xml version="1.0" encoding="UTF-8"?>
-<project xmlns="http://maven.apache.org/POM/4.0.0"
-         xmlns:xsi="http://www.w3.org/2001/XMLSchema-instance"
-         xsi:schemaLocation="http://maven.apache.org/POM/4.0.0 http://maven.apache.org/xsd/maven-4.0.0.xsd">
-  <modelVersion>4.0.0</modelVersion>
-  
-  <parent>
-    <groupId>org.openhab</groupId>
-    <artifactId>openhab</artifactId>
-    <version>1.1.0-SNAPSHOT</version>
-  </parent>
-  
-  <artifactId>distribution</artifactId>
-
-  <packaging>pom</packaging>
-
-  <name>openHAB Distribution</name>
-  
-  <build>
-  	<plugins>
-	    <plugin>
-	      <artifactId>maven-assembly-plugin</artifactId>
-	      <version>2.2</version>
-	      <executions>
-	        <execution>
-	          <id>distro-assembly</id>
-	          <phase>package</phase>
-	          <goals>
-	            <goal>single</goal>
-	          </goals>
-	          <configuration>
-	            <descriptors>
- 	              <descriptor>src/assemble/runtime.xml</descriptor>
-	              <descriptor>src/assemble/designer-win.xml</descriptor>
-	              <descriptor>src/assemble/designer-macosx64.xml</descriptor>
-	              <descriptor>src/assemble/designer-linux.xml</descriptor>
-	              <descriptor>src/assemble/designer-linux64.xml</descriptor>
-	              <descriptor>src/assemble/addons.xml</descriptor>	              
-	              <descriptor>src/assemble/drools.xml</descriptor>	              
-	              <descriptor>src/assemble/greent.xml</descriptor>	              
-	              <descriptor>src/assemble/demo.xml</descriptor>	              
-	            </descriptors>
-	          </configuration>
-	        </execution>
-	      </executions>
-	    </plugin>
-	  </plugins>
-  </build>
-  
-  <dependencies>
-    <dependency>
-		  <groupId>org.openhab.products</groupId>
-		  <artifactId>org.openhab.runtime.product</artifactId>
-      <version>${project.version}</version>
-			<type>zip</type>
-      <classifier>win32.win32.x86</classifier>
-    </dependency>
-    <dependency>
-		  <groupId>org.openhab.products</groupId>
-		  <artifactId>org.openhab.designer.product</artifactId>
-      <version>${project.version}</version>
-			<type>zip</type>
-      <classifier>win32.win32.x86</classifier>
-    </dependency>
-    <dependency>
-		  <groupId>org.openhab.products</groupId>
-		  <artifactId>org.openhab.designer.product</artifactId>
-      <version>${project.version}</version>
-			<type>zip</type>
-      <classifier>macosx.cocoa.x86_64</classifier>
-    </dependency>
-    <dependency>
-		  <groupId>org.openhab.products</groupId>
-		  <artifactId>org.openhab.designer.product</artifactId>
-      <version>${project.version}</version>
-			<type>zip</type>
-      <classifier>linux.gtk.x86</classifier>
-    </dependency>
-    <dependency>
-		  <groupId>org.openhab.products</groupId>
-		  <artifactId>org.openhab.designer.product</artifactId>
-      <version>${project.version}</version>
-			<type>zip</type>
-      <classifier>linux.gtk.x86_64</classifier>
-    </dependency>
-    <dependency>
-		  <groupId>org.openhab.binding</groupId>
-		  <artifactId>org.openhab.binding.bluetooth</artifactId>
-	      <version>${project.version}</version>
-	      <type>jar</type>
-    </dependency>
-    <dependency>
-		  <groupId>org.openhab.binding</groupId>
-		  <artifactId>org.openhab.binding.exec</artifactId>
-	      <version>${project.version}</version>
-	      <type>jar</type>
-    </dependency>
-    <dependency>
-		  <groupId>org.openhab.binding</groupId>
-		  <artifactId>org.openhab.binding.fritzbox</artifactId>
-	      <version>${project.version}</version>
-	      <type>jar</type>
-    </dependency>
-    <dependency>
-		  <groupId>org.openhab.binding</groupId>
-		  <artifactId>org.openhab.binding.http</artifactId>
-	      <version>${project.version}</version>
-	      <type>jar</type>
-    </dependency>
-    <dependency>
-		  <groupId>org.openhab.binding</groupId>
-		  <artifactId>org.openhab.binding.knx</artifactId>
-	      <version>${project.version}</version>
-	      <type>jar</type>
-    </dependency>
-    <dependency>
-		  <groupId>org.openhab.binding</groupId>
-		  <artifactId>org.openhab.binding.networkhealth</artifactId>
-	      <version>${project.version}</version>
-	      <type>jar</type>
-    </dependency>
-    <dependency>
-		  <groupId>org.openhab.binding</groupId>
-		  <artifactId>org.openhab.binding.ntp</artifactId>
-	      <version>${project.version}</version>
-	      <type>jar</type>
-    </dependency>
-    <dependency>
-		  <groupId>org.openhab.binding</groupId>
-		  <artifactId>org.openhab.binding.onewire</artifactId>
-	      <version>${project.version}</version>
-	      <type>jar</type>
-    </dependency>
-    <dependency>
-		  <groupId>org.openhab.binding</groupId>
-		  <artifactId>org.openhab.binding.serial</artifactId>
-	      <version>${project.version}</version>
-	      <type>jar</type>
-    </dependency>
-    <dependency>
-		  <groupId>org.openhab.binding</groupId>
-		  <artifactId>org.openhab.binding.wol</artifactId>
-	      <version>${project.version}</version>
-	      <type>jar</type>
-    </dependency>
-    <dependency>
-		  <groupId>org.openhab.binding</groupId>
-		  <artifactId>org.openhab.binding.mpd</artifactId>
-	      <version>${project.version}</version>
-	      <type>jar</type>
-    </dependency>
-    <dependency>
-		  <groupId>org.openhab.binding</groupId>
-		  <artifactId>org.openhab.binding.vdr</artifactId>
-	      <version>${project.version}</version>
-	      <type>jar</type>
-    </dependency>
-    <dependency>
-		  <groupId>org.openhab.core</groupId>
-		  <artifactId>org.openhab.core.drools</artifactId>
-	      <version>${project.version}</version>
-	      <type>jar</type>
-    </dependency>
-    <dependency>
-		  <groupId>org.openhab.binding</groupId>
-		  <artifactId>org.openhab.binding.asterisk</artifactId>
-	      <version>${project.version}</version>
-	      <type>jar</type>
-    </dependency>
-    <dependency>
-		  <groupId>org.openhab.binding</groupId>
-		  <artifactId>org.openhab.binding.snmp</artifactId>
-	      <version>${project.version}</version>
-	      <type>jar</type>
-    </dependency>
-    <dependency>
-		  <groupId>org.openhab.binding</groupId>
-		  <artifactId>org.openhab.binding.configadmin</artifactId>
-	      <version>${project.version}</version>
-	      <type>jar</type>
-    </dependency>
-    <dependency>
-		  <groupId>org.openhab.binding</groupId>
-		  <artifactId>org.openhab.binding.novelanheatpump</artifactId>
-	      <version>${project.version}</version>
-	      <type>jar</type>
-    </dependency>
-    <dependency>
-		  <groupId>org.openhab.binding</groupId>
-<<<<<<< HEAD
-		  <artifactId>org.openhab.binding.cups</artifactId>
-	      <version>${project.version}</version>
-	      <type>jar</type>
-    </dependency>
-    <dependency>
-		  <groupId>org.openhab.binding</groupId>
-		  <artifactId>org.openhab.binding.ihc</artifactId>
-	      <version>${project.version}</version>
-	      <type>jar</type>
-    </dependency>    
-
-=======
-		  <artifactId>org.openhab.binding.tcp</artifactId>
-	      <version>${project.version}</version>
-	      <type>jar</type>
-    </dependency>
-    
->>>>>>> 1e01c606
-    <dependency>
-		  <groupId>org.openhab.io</groupId>
-		  <artifactId>org.openhab.io.multimedia.tts.freetts</artifactId>
-	      <version>${project.version}</version>
-	      <type>jar</type>
-    </dependency>
-    <dependency>
-		  <groupId>org.openhab.io</groupId>
-		  <artifactId>org.openhab.io.dropbox</artifactId>
-	      <version>${project.version}</version>
-	      <type>jar</type>
-    </dependency>
-    
-    <dependency>
-		  <groupId>org.openhab.persistence</groupId>
-		  <artifactId>org.openhab.persistence.sense</artifactId>
-	      <version>${project.version}</version>
-	      <type>jar</type>
-    </dependency>
-    <dependency>
-		  <groupId>org.openhab.persistence</groupId>
-		  <artifactId>org.openhab.persistence.rrd4j</artifactId>
-	      <version>${project.version}</version>
-	      <type>jar</type>
-    </dependency>
-    <dependency>
-		  <groupId>org.openhab.persistence</groupId>
-		  <artifactId>org.openhab.persistence.logging</artifactId>
-	      <version>${project.version}</version>
-	      <type>jar</type>
-    </dependency>
-    <dependency>
-		  <groupId>org.openhab.persistence</groupId>
-		  <artifactId>org.openhab.persistence.db4o</artifactId>
-	      <version>${project.version}</version>
-	      <type>jar</type>
-    </dependency>
-  </dependencies>
-</project>
+<?xml version="1.0" encoding="UTF-8"?>
+<project xmlns="http://maven.apache.org/POM/4.0.0"
+         xmlns:xsi="http://www.w3.org/2001/XMLSchema-instance"
+         xsi:schemaLocation="http://maven.apache.org/POM/4.0.0 http://maven.apache.org/xsd/maven-4.0.0.xsd">
+  <modelVersion>4.0.0</modelVersion>
+  
+  <parent>
+    <groupId>org.openhab</groupId>
+    <artifactId>openhab</artifactId>
+    <version>1.1.0-SNAPSHOT</version>
+  </parent>
+  
+  <artifactId>distribution</artifactId>
+
+  <packaging>pom</packaging>
+
+  <name>openHAB Distribution</name>
+  
+  <build>
+  	<plugins>
+	    <plugin>
+	      <artifactId>maven-assembly-plugin</artifactId>
+	      <version>2.2</version>
+	      <executions>
+	        <execution>
+	          <id>distro-assembly</id>
+	          <phase>package</phase>
+	          <goals>
+	            <goal>single</goal>
+	          </goals>
+	          <configuration>
+	            <descriptors>
+ 	              <descriptor>src/assemble/runtime.xml</descriptor>
+	              <descriptor>src/assemble/designer-win.xml</descriptor>
+	              <descriptor>src/assemble/designer-macosx64.xml</descriptor>
+	              <descriptor>src/assemble/designer-linux.xml</descriptor>
+	              <descriptor>src/assemble/designer-linux64.xml</descriptor>
+	              <descriptor>src/assemble/addons.xml</descriptor>	              
+	              <descriptor>src/assemble/drools.xml</descriptor>	              
+	              <descriptor>src/assemble/greent.xml</descriptor>	              
+	              <descriptor>src/assemble/demo.xml</descriptor>	              
+	            </descriptors>
+	          </configuration>
+	        </execution>
+	      </executions>
+	    </plugin>
+	  </plugins>
+  </build>
+  
+  <dependencies>
+    <dependency>
+		  <groupId>org.openhab.products</groupId>
+		  <artifactId>org.openhab.runtime.product</artifactId>
+      <version>${project.version}</version>
+			<type>zip</type>
+      <classifier>win32.win32.x86</classifier>
+    </dependency>
+    <dependency>
+		  <groupId>org.openhab.products</groupId>
+		  <artifactId>org.openhab.designer.product</artifactId>
+      <version>${project.version}</version>
+			<type>zip</type>
+      <classifier>win32.win32.x86</classifier>
+    </dependency>
+    <dependency>
+		  <groupId>org.openhab.products</groupId>
+		  <artifactId>org.openhab.designer.product</artifactId>
+      <version>${project.version}</version>
+			<type>zip</type>
+      <classifier>macosx.cocoa.x86_64</classifier>
+    </dependency>
+    <dependency>
+		  <groupId>org.openhab.products</groupId>
+		  <artifactId>org.openhab.designer.product</artifactId>
+      <version>${project.version}</version>
+			<type>zip</type>
+      <classifier>linux.gtk.x86</classifier>
+    </dependency>
+    <dependency>
+		  <groupId>org.openhab.products</groupId>
+		  <artifactId>org.openhab.designer.product</artifactId>
+      <version>${project.version}</version>
+			<type>zip</type>
+      <classifier>linux.gtk.x86_64</classifier>
+    </dependency>
+    <dependency>
+		  <groupId>org.openhab.binding</groupId>
+		  <artifactId>org.openhab.binding.bluetooth</artifactId>
+	      <version>${project.version}</version>
+	      <type>jar</type>
+    </dependency>
+    <dependency>
+		  <groupId>org.openhab.binding</groupId>
+		  <artifactId>org.openhab.binding.exec</artifactId>
+	      <version>${project.version}</version>
+	      <type>jar</type>
+    </dependency>
+    <dependency>
+		  <groupId>org.openhab.binding</groupId>
+		  <artifactId>org.openhab.binding.fritzbox</artifactId>
+	      <version>${project.version}</version>
+	      <type>jar</type>
+    </dependency>
+    <dependency>
+		  <groupId>org.openhab.binding</groupId>
+		  <artifactId>org.openhab.binding.http</artifactId>
+	      <version>${project.version}</version>
+	      <type>jar</type>
+    </dependency>
+    <dependency>
+		  <groupId>org.openhab.binding</groupId>
+		  <artifactId>org.openhab.binding.knx</artifactId>
+	      <version>${project.version}</version>
+	      <type>jar</type>
+    </dependency>
+    <dependency>
+		  <groupId>org.openhab.binding</groupId>
+		  <artifactId>org.openhab.binding.networkhealth</artifactId>
+	      <version>${project.version}</version>
+	      <type>jar</type>
+    </dependency>
+    <dependency>
+		  <groupId>org.openhab.binding</groupId>
+		  <artifactId>org.openhab.binding.ntp</artifactId>
+	      <version>${project.version}</version>
+	      <type>jar</type>
+    </dependency>
+    <dependency>
+		  <groupId>org.openhab.binding</groupId>
+		  <artifactId>org.openhab.binding.onewire</artifactId>
+	      <version>${project.version}</version>
+	      <type>jar</type>
+    </dependency>
+    <dependency>
+		  <groupId>org.openhab.binding</groupId>
+		  <artifactId>org.openhab.binding.serial</artifactId>
+	      <version>${project.version}</version>
+	      <type>jar</type>
+    </dependency>
+    <dependency>
+		  <groupId>org.openhab.binding</groupId>
+		  <artifactId>org.openhab.binding.wol</artifactId>
+	      <version>${project.version}</version>
+	      <type>jar</type>
+    </dependency>
+    <dependency>
+		  <groupId>org.openhab.binding</groupId>
+		  <artifactId>org.openhab.binding.mpd</artifactId>
+	      <version>${project.version}</version>
+	      <type>jar</type>
+    </dependency>
+    <dependency>
+		  <groupId>org.openhab.binding</groupId>
+		  <artifactId>org.openhab.binding.vdr</artifactId>
+	      <version>${project.version}</version>
+	      <type>jar</type>
+    </dependency>
+    <dependency>
+		  <groupId>org.openhab.core</groupId>
+		  <artifactId>org.openhab.core.drools</artifactId>
+	      <version>${project.version}</version>
+	      <type>jar</type>
+    </dependency>
+    <dependency>
+		  <groupId>org.openhab.binding</groupId>
+		  <artifactId>org.openhab.binding.asterisk</artifactId>
+	      <version>${project.version}</version>
+	      <type>jar</type>
+    </dependency>
+    <dependency>
+		  <groupId>org.openhab.binding</groupId>
+		  <artifactId>org.openhab.binding.snmp</artifactId>
+	      <version>${project.version}</version>
+	      <type>jar</type>
+    </dependency>
+    <dependency>
+		  <groupId>org.openhab.binding</groupId>
+		  <artifactId>org.openhab.binding.configadmin</artifactId>
+	      <version>${project.version}</version>
+	      <type>jar</type>
+    </dependency>
+    <dependency>
+		  <groupId>org.openhab.binding</groupId>
+		  <artifactId>org.openhab.binding.novelanheatpump</artifactId>
+	      <version>${project.version}</version>
+	      <type>jar</type>
+    </dependency>
+    <dependency>
+		  <groupId>org.openhab.binding</groupId>
+		  <artifactId>org.openhab.binding.cups</artifactId>
+	      <version>${project.version}</version>
+	      <type>jar</type>
+    </dependency>
+    <dependency>
+		  <groupId>org.openhab.binding</groupId>
+		  <artifactId>org.openhab.binding.ihc</artifactId>
+	      <version>${project.version}</version>
+	      <type>jar</type>
+    </dependency>    
+    <dependency>
+		  <groupId>org.openhab.binding</groupId>
+		  <artifactId>org.openhab.binding.tcp</artifactId>
+	      <version>${project.version}</version>
+	      <type>jar</type>
+    </dependency>    
+
+    <dependency>
+		  <groupId>org.openhab.io</groupId>
+		  <artifactId>org.openhab.io.multimedia.tts.freetts</artifactId>
+	      <version>${project.version}</version>
+	      <type>jar</type>
+    </dependency>
+    <dependency>
+		  <groupId>org.openhab.io</groupId>
+		  <artifactId>org.openhab.io.dropbox</artifactId>
+	      <version>${project.version}</version>
+	      <type>jar</type>
+    </dependency>
+    
+    <dependency>
+		  <groupId>org.openhab.persistence</groupId>
+		  <artifactId>org.openhab.persistence.sense</artifactId>
+	      <version>${project.version}</version>
+	      <type>jar</type>
+    </dependency>
+    <dependency>
+		  <groupId>org.openhab.persistence</groupId>
+		  <artifactId>org.openhab.persistence.rrd4j</artifactId>
+	      <version>${project.version}</version>
+	      <type>jar</type>
+    </dependency>
+    <dependency>
+		  <groupId>org.openhab.persistence</groupId>
+		  <artifactId>org.openhab.persistence.logging</artifactId>
+	      <version>${project.version}</version>
+	      <type>jar</type>
+    </dependency>
+    <dependency>
+		  <groupId>org.openhab.persistence</groupId>
+		  <artifactId>org.openhab.persistence.db4o</artifactId>
+	      <version>${project.version}</version>
+	      <type>jar</type>
+    </dependency>
+  </dependencies>
+</project>